 # Getting started with algorithmic trading with TradingStrategy.ai
 
- This is an example repository for [the Trading Strategy framework](https://tradingstrategy.ai) to 
  get started bringing your [algorithmic trading strategy](https://tradingstrategy.ai/glossary/algorithmic-trading) to DEXes and DeFi markets
- This repository contains multiple examples of backtesting  [notebooks](https://tradingstrategy.ai/glossary/jupyter-notebook) to get started 
- The examples show how to develop and backtest your strategies on both decentralised exchanges and [Binance centralised exchange](https://tradingstrategy.ai/glossary/cex) data

- [Prerequisites](#prerequisites)
- [Development environment options](#development-environment-options)
- [Example strategies](#example-strategies)
- [How to run on Github Codespaces](#how-to-run-on-github-codespaces)
- [How to run: local Visual Studio Code](#how-to-run--local-visual-studio-code)
- [Strategy backtest notebook structure](#strategy-backtest-notebook-structure)
- [Grid search skeleton](#grid-search-skeleton)
- [Editing notebook](#editing-notebook)
  * [Tooltips](#tooltips)
- [How to](#how-to)
  * [Develop a trading strategy](#develop-a-trading-strategy)
  * [Add indicators](#add-indicators)
  * [Visualise indicators](#visualise-indicators)
- [Learning resources](#learning-resources)
- [Troubleshooting](#troubleshooting)

# Support and social media

Got any questions? Pop into our Discord.

- [Trading Strategy community Discord server](https://tradingstrategy.ai/community#discord)
- [Trading Strategy website](https://tradingstrategy.ai)
- [Blog](https://tradingstrategy.ai/blog)
- [Twitter](https://twitter.com/TradingProtocol)
- [Telegram channel](https://t.me/trading_protocol)
- [Newsletter](https://tradingstrategy.ai/newsletter)

# Prerequisites

In order to get started you need

- Github user account 
- Basic Python and data science knowledge
  - Python scripting
  - Pandas
  - Jupyter Notebook
- Basic algorithmic trading knowledge 
  - Understanding price chart and price action
  - Technical indicators
 
 If you use Github Codespaces, no additional software is needed, you can do the first tests in your web browser.

 To get a quick primer on the [Trading Strategy framework](https://tradingstrategy.ai/glossary/trading-strategy-framework), check the [Trading Strategy workshop video recording](https://www.youtube.com/watch?v=Pwst54BGCEM).

# Development environment options

You can either run and edit these examples 

- [In your web browser, using Github Codespaces](https://github.com/tradingstrategy-ai/getting-started?tab=readme-ov-file#how-to-run-on-github-codespaces) - see below (very easy, suitable for learning, but slow speed)
- [Locally using Visual Studio Code Dev containers](https://tradingstrategy.ai/docs/programming/setting-up-development-environment/dev-container/visual-studio-code-docker-dev-container-for-jupyter-notebooks.html) (easy to set up, a bit faster)
- [Locally using Visual Studio Code](https://tradingstrategy.ai/docs/programming/setting-up-development-environment/index.html) (much faster, but more expertise required)
- [Locally using PyCharm](https://tradingstrategy.ai/docs/programming/setting-up-development-environment/pycharm/index.html) (much faster, but more expertise required)
- [Locally using any Python editor you wish](https://tradingstrategy.ai/docs/programming/setting-up-development-environment/index.html) (super fast, tailored to your flavour, but senior Python expertise required)

# Example strategy backtests

You can find these example strategy backtests.

Individual backtests:

- [ETH: fast exponential moving average and slow exponential moving average example strategy](./notebooks/single-backtest/moving-average.ipynb)
  - Easy complexity
  - 1h timeframe  
  - One of the simplest technical indicator-based trading strategues there is
- [MATIC: An RSI and Bollinger bands breakout strategy for MATIC using Binance CEX data](./notebooks/single-backtest/matic-breakout.ipynb)
  - Easy complexity
  - 1h timeframe  
- [BTC: An ATR-based breakout strategy for BTC using Binance CEX data](./notebooks/single-backtest/bitcoin-atr-breakout.ipynb)
  - Average complexity
  - 15m timeframe
  - Adds a [market regime filter](https://tradingstrategy.ai/glossary/market-regime) based on daily ADX indicator 
- [BTC: An ATR-based breakout strategy for WBTC on Uniswap v3 and Arbitrum](./notebooks/single-backtest/bitcoin-atr-dex.ipynb)
  - Same backtest as above, but using Uniswap price feed instead of a centralised exchange
  - Highlights some of the difference in data quality between DEX and CEX
- [Multipair 15m: An ATR-based multipair breakout strategy using Binance CEX data](./notebooks/single-backtest/multipair-atr-breakout.ipynb)
  - Same as above
  - Trades all BTC, ETH and MATIC in a single strategy
- [Multipair 1h: An ATR-based multipair breakout strategy using Binance CEX data](./notebooks/single-backtest/multipair-atr-breakout-slow.ipynb)
  - Same as above
  - Instead of trading a 15-minute timeframe, this backtest trades 1h timeframe with a 24-hour point of interest window
- [Portfolio construction](./notebooks/single-backtest/portfolio-construction.ipynb)
  - A portfolio construction strategy example
  - Trades anything on Polygon DEXes and contains examples of how to filter out for bad trading pair data
  - Takes a list of ERC-20 addresses as input, and creates a trading universe based on these
  - Constructs a spot market portfolio with daily rebalances
  - Average complexity
- [Alternative data](./notebooks/single-backtest/alternative-data.ipynb)
  - Reads custom signal data (sentiment data) from CSV file and incorporates it as the part of the trading strategy
  - Otherwise same as above
  - Average complexity
- [Liquidity risk analysis](./notebooks/single-backtest/liquidity-risk.ipynb)
  - Same as above
  - Includes liquidity risk analysis in the strategy by trading only pairs with minimum liquidity
  - Expands dataset to include all Polygon pairs and their liquidity data
  - Needs a separate script to prepare the dataset for the backtests
  - High complexity  
- [Volume-based indicators](./notebooks/single-backtest/eth-mfi.ipynb)
  - An example of using a volume-based indicator, in this case [Money Flow Index](https://tradingstrategy.ai/glossary/money-flow-index-mfi),
    to open and close positions
  - Uses ETH daily price from Uniswap v3 on Ethereum
  - Low complexity

# Example grid searches

Grid searches run several backtests over multiple strategy parameter combinations.
This allows you to "brute force search" better strategies and explore the behavior of a strategy with different parameters.

- [Multipair 1h: grid search](./notebooks/grid-search/multipair-atr-breakout-slow.ipynb)
  - Same as `Multipair 1h: An ATR-based multipair breakout strategy using Binance CEX data` above
  - We have converted `Parameters` to individual parameter values to searchable option lists 
  - Grid search over parameters and see if it improves the performance

# Example research only notebooks

<<<<<<< HEAD
- [ADX regime filter research](./notebooks/research/regime-filter-playground.ipynb)
  - This is an indicator visualisation -only notebook for testing different ADX [market regime filter](https://tradingstrategy.ai/glossary/regime-filter) values
  - The notebook does not contain backtest and only visualises indicators for a strategy
=======
- [ADX regime filter research](./notebooks/research/regime-filter-playbook.ipynb)
  - This is an indicator visualisation -only notebook for testing different ADX [market regime filter](https://tradingstrategy.ai/glossary/regime-filter) values
>>>>>>> c5394ca5
  - The notebook will render the regime detection (bull market, bear market, crab market) of various cryptocurrencies
  - The notebook shows how indicators can use data from other indicators using [indicator dependency resolution](https://tradingstrategy.ai/docs/api/execution/help/tradeexecutor.strategy.pandas_trader.indicator.IndicatorDependencyResolver.html#tradeexecutor.strategy.pandas_trader.indicator.IndicatorDependencyResolver)
  - Medium complexity


# How to run on Github Codespaces

In this tutorial, we open a single backtest in Github Codespaces and run it. You can do all in your 
web browser using your Github account, no software is needed.

Press **Create codespace master** on [Github repository page](https://github.com/tradingstrategy-ai/getting-started)
(master refers to the primary development branch of Git version control system).

![](./screenshots/codespaces-button.png)

This will give you a page showing your codespace is being launched.

![](./screenshots/launching-codespaces.png)

After a while your Github Codespaces cloud environment is set up. The first launch is going to take a minute or two.

![](./screenshots/codespaces-open.png)

In the file explorer on the left, open a notebook: `notebooks/single-backtest/matic-breakout.ipynb`. 

After opening the notebook click **Clear all Outputs** and then **Run all** button Jupyter toolbar.

![](./screenshots/jupyter-toolbar.png)

When you are asked to *Select kernel*. Choose *Python Environments..* and then `/usr/local/bin/python`.

![img.png](./screenshots/choose-kernel.png)

You should see now notebook running, indicated by the progress indicator and run time count down in each notebook cell.

![img.png](./screenshots/running.png)

After the notebook is running successfully, you should be able to press **Go to** on the toolbar and see the backtesting progress bar going on. 
You will see a separate progress bar for 1) downloading data (done only once) 2) calculating technical indicators 3) running the backtest.

![img.png](./screenshots/progress-bar.png)

**Note**: If you see a text `"Error rendering output item using 'jupyter-ipywidget-renderer. this is undefined.` it means Visual Studio Code/Github Codespaces has encountered an internal bug.
In this case press **Interrupt** on a toolbar, close the notebook, open it again and press **Run all** again. It happens only on the first run.

Shortly after this backtests results are available.

You can find them by scrolling down to the different sections

- Equity curve
- Performance metrics
- otehrs

![img.png](./screenshots/performance-metrics.png)

And now you are done with our first backtest! Continue below to learn more how you can get started with your own strategies.

# Strategy backtest notebook structure

Each strategy backtest notebook will consist of following phases. 

- **Set up**: Create Trading Strategy client that will download and cache any data
- **Parameters**: Define parameters for your strategy in `Parameters` Python class
- **Trading pairs and market data**: Define trading pairs your strategy will use and method to construct a trading universe using `create_trading_universe()` Python function.
  This function will take your trading pairs and additional information (candle time frame, stop loss, needed lending rates) and construct Python dataset suitable for 
  backtesting. See documentation.
- **Indicators**: In this phase, you have `create_indicators` function. You define indicator names, parameters and functions for your strategy.
  Indicators are defined as a separate step, as indicator calculation is performed only once and cached for the subsequent runs.
  See documentation.
- **Trading algorithm**. Here you define `decide_trades` function that contains the trading strategy logic.
  It reads price data and indicator values for the current `timestamp` of the decision cycle. Then it outputs a list of trades.
  Trades are generic by `PositionManager` of which functions `open_position` and `close_position` are used to open individual trading positions.
- **Backtest**: This section of the notebook runs the backtest. Here is a progress bar displayed about the current running backtest,
  and any errors you may encounter. We use function `run_backtest_inline()` that gives us the backtest's `state` Python object,
  which contains all the information about the backtest execution we can then analyse.
- **Output**: You can have various visualisation and tables about the strategy performance. These include e.g. **Equity curve**,
  **Performance metrics** (max drawdown, Sharpe, etc) and **Trading statistics**.

This is a rough skeleton. You mix and match can easily add your own trading signals and output charts using with all tools available in Pandas and Jupyter notebook ecosystem.
There aren't any limitations on what you can do.

# Grid search skeleton

The grid search is the same invididual backtest with very minimal changes
- **Parameters** class has single parameter values replaced with Python lists to explore all the list combinations in the grid search
- **Backtest** runs `perform_grid_search` instead of `run_backtest_inline`
- **Output** shows summaries backtest results and heatmaps

Grid search are computer resource constrained (number of CPU cores), so we recommend running grid searches only on local powerful computers.

# Learning resources

- [Learn algorithmic trading](https://tradingstrategy.ai/docs/learn/index.html#learning)
  - [Algorithmic trading courses](https://tradingstrategy.ai/docs/learn/courses.html)
  - [Algorithmic trading tutorials](https://tradingstrategy.ai/docs/learn/tutorials.html)
  - [Algorithmic trading videos](https://tradingstrategy.ai/docs/learn/conference-presentations.html)
  - [Algorithmic trading books](https://tradingstrategy.ai/docs/learn/index.html#learning)
  - [Research papers about algorithmic trading](https://tradingstrategy.ai/docs/learn/papers.html)
- [Trading Strategy documentation](https://tradingstrategy.ai/docs/)
- [About Github Codespaces](https://github.com/features/codespaces)
- [About Visual Studio Dev Containers](https://code.visualstudio.com/docs/devcontainers/containers)

# Troubleshooting

**Note to Mac users**: The current Docker image is built for Intel platform. If you run Dev Container
on your Mac computer with Visual Studio Code, the backtesting speed is slower than you would get otherwise. 

- [Rebuilding Dev Containers for Github codespaces](https://docs.github.com/en/codespaces/developing-in-a-codespace/rebuilding-the-container-in-a-codespace)
- [Dev Container CLI](https://code.visualstudio.com/docs/devcontainers/devcontainer-cli)
- [Microsoft default Dev Container image for Python](https://github.com/devcontainers/images/tree/main/src/python)
- [Dev Container Github Action](https://github.com/devcontainers/ci/blob/main/docs/github-action.md)
- [Dev Container JSON reference](https://code.visualstudio.com/docs/devcontainers/create-dev-container)

Testing the Dev Container build:

```shell
devcontainer up --workspace-folder . 
```

Checking installed packages wihtin Codespaces terminal:

```shell
pip list
```

Running the example notebooks using command line `ipython` (useful for debugging)

```shell
ipython notebooks/single-backtest/bitcoin-breakout-atr.ipynb
```<|MERGE_RESOLUTION|>--- conflicted
+++ resolved
@@ -119,14 +119,8 @@
 
 # Example research only notebooks
 
-<<<<<<< HEAD
 - [ADX regime filter research](./notebooks/research/regime-filter-playground.ipynb)
   - This is an indicator visualisation -only notebook for testing different ADX [market regime filter](https://tradingstrategy.ai/glossary/regime-filter) values
-  - The notebook does not contain backtest and only visualises indicators for a strategy
-=======
-- [ADX regime filter research](./notebooks/research/regime-filter-playbook.ipynb)
-  - This is an indicator visualisation -only notebook for testing different ADX [market regime filter](https://tradingstrategy.ai/glossary/regime-filter) values
->>>>>>> c5394ca5
   - The notebook will render the regime detection (bull market, bear market, crab market) of various cryptocurrencies
   - The notebook shows how indicators can use data from other indicators using [indicator dependency resolution](https://tradingstrategy.ai/docs/api/execution/help/tradeexecutor.strategy.pandas_trader.indicator.IndicatorDependencyResolver.html#tradeexecutor.strategy.pandas_trader.indicator.IndicatorDependencyResolver)
   - Medium complexity
